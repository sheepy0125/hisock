--- conflicted
+++ resolved
@@ -10,17 +10,6 @@
 
 path = pathlib.Path(os.path.dirname(__file__))
 
-<<<<<<< HEAD
-sys.path.append(
-    os.path.join(
-        str(path),
-        str(path.parent.parent),
-    ),
-)
-
-sys.path.insert(0, os.path.abspath("."))
-sys.path.insert(0, os.path.abspath("../../"))
-=======
 sys.path.append(os.path.join(str(path), str(path.parent.parent)))
 
 sys.path.insert(0, os.path.abspath("."))
@@ -30,7 +19,6 @@
 #         '../../'
 #     )
 # )
->>>>>>> d2695027
 
 sys.modules["__future__"] = Mock()
 sys.modules["__future__.annotations"] = Mock()
